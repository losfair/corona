--- conflicted
+++ resolved
@@ -24,15 +24,10 @@
 * Make „eagerness“ of start of the coroutine configurable (eg. do we schedule
   it to run later on, or execute it right await and stop the parent while it's
   running).
-<<<<<<< HEAD
-* Wrappers around net/io objects (maybe a separate crate) that pretend to act
-  synchronously, but suspend internally.
 * Cleanup control: add more than just leak_on_panic (always leaking, directly
   aborting, etc).
-=======
 * corona::io::BlockingWrapper could use some more methods, to expose the inner
   stream.
->>>>>>> e0b344ae
 
 # Threads
 
